--- conflicted
+++ resolved
@@ -26,13 +26,8 @@
 ;; - Dart language installed - An implementation can be downloaded from
 ;;                             https://www.dartlang.org/downloads/
 ;; - The dart executable is on the PATH
-<<<<<<< HEAD
-;; - (Optional) Dart major mode -  Can be installed from MELPA
-
-=======
 ;; - (Optional) Dart major mode from MELPA
 ;;
->>>>>>> 869c0a0c
 ;; Notes:
 ;;   - Code follows / inspired by these previously supported org-languages,
 ;;     roughly in this order:
@@ -58,18 +53,13 @@
 This function is called by `org-babel-execute-src-block'.
 
 Args:
-<<<<<<< HEAD
-  BODY   - String - Dart code from org file, between #+begin_src and #+end_src,
-                         as a string.  Should be named: dart-src.
-  PARAMS - PList  - Property list of header :args after #+begin_src, which may
-                    contain multiple entries for the key `:var',
-                    and other multi-valued items such as `:results value raw'.
-                    Plist ex: (pine cones numbers (1 2 3) color 'blue')
-"
-=======
   BODY   - String - Dart code from org file, between #+begin_src and #+end_src
-  PARAMS - List   - Org Babel parameters after #+begin_src"
->>>>>>> 869c0a0c
+  PARAMS - List   - Org Babel code block args after #+begin_src, converted
+                    to plist.  Some plist values may be multi-valued,
+                    for example for the key `:var', (varname varvalue)
+                    from Babel args `:var varname=varvalue`,
+                    or for the key `:results', (value raw)
+                    from Babel args `:results value raw'."
   (message "executing Dart source code block")
   ;; (processed-params = org-babel-process-params RETURNS assoc list with slightly
   ;;     reformatted list of :param values from all elements after #+begin_src
@@ -211,42 +201,31 @@
     throw new Exception(\"Invalid collection type in results: ${results_collection_type}. Only one of [output/value] allowed.\");
   }
 
-<<<<<<< HEAD
-;; todo-later rename to ob-dart-evaluate
-(defun org-babel-dart-evaluate
-    (session body &optional result-type result-params)
-  "
-Evaluate BODY in external Dart process.
-=======
 }
 ")
 
 (defun ob-dart-evaluate (session body &optional result-type result-params)
   "Evaluate BODY in external Dart process.
->>>>>>> 869c0a0c
-If RESULT-TYPE equals 'output then return standard output as a string.
-If RESULT-TYPE equals 'value then return the value of the last statement
+If RESULT-TYPE equals `output' then return standard output as a string.
+If RESULT-TYPE equals `value' then return the value of the last statement
 in BODY as elisp.
 
 Args:
-  SESSION       - 'val' from org source block header arg ":session 'val'".
-                  Not yet supported.
+  SESSION       - `val' from Org source block header arg `:session val'.
+                  Not supported yet.
   BODY          - String from org file, between #+begin_src and #+end_src
-<<<<<<< HEAD
                   - should be named: dart-src
-  RESULT-TYPE   - 'val' from Org source block header arg
-                  ':results 'vals'.
-                  'val' is one of 'output', 'value' and defaults to 'value'
-                  if neither specified among 'vals'.
+  RESULT-TYPE   - `val' from Org source block header argument `:results vals'.
+                  `val' is one of (output|value).
+                  It defaults to `value' if neither is found among `vals'.
                   - should be named: results-collection
-  RESULT-PARAMS - Symbol TODO DOCUMENT likely the 'format' type from docs
-                  - should be named: results-format
-"
-  (when session (error "Session is not (yet) supported for Dart."))
+  RESULT-PARAMS - Symbol TODO DOCUMENT likely the `format' type from docs
+                  - should be named: results-format."
+  (when session (error "Session is not (yet) supported for Dart"))
 
   ;; Set the name src-file='src-file=/tmp/dart-RAND.dart'
   (let* ((src-file (org-babel-temp-file "dart-"))
-         (wrapper (format org-babel-dart-wrapper-method body)))
+         (wrapper (format ob-dart-wrapper-method body)))
     
     ;; Create 'temp-file' named 'src-file',
     ;;   and insert into it the Dart code from the source block
@@ -254,19 +233,8 @@
     ;;      1. runs the source block
     ;;      2. 'dart:print's the source block
     ;;        'results: output' or 'results: value' to 'stdout'.
-=======
-                - should be named: dart-src
-  RESULT-TYPE   - Babel :results param of (output|value)
-                - should be named: results-collection - Symbol - (output|value)
-  RESULT-PARAMS - Symbol TODO DOCUMENT likely the 'format' type from docs
-                - should be named: results-format"
-  (when session (error "Session is not (yet) supported for Dart"))
-
-  (let* ((src-file (org-babel-temp-file "dart-"))
-         (wrapper (format ob-dart-wrapper-method body)))
-
->>>>>>> 869c0a0c
     (with-temp-file src-file (insert wrapper))
+
     ;; In this section below, we call 'org-babel-eval'.
     ;; The 'org-babel-eval' runs the first arg 'command' by delegating
     ;;   the run to 'org-babel--shell-command-on-region'.
@@ -298,7 +266,7 @@
     ;;    On error, error text is placed in the 'error-buffer'.
     ;; 5. Where are we: After step 4,
     ;;      the 'temp-buffer' contains the stdout from Dart code 'println',
-    ;;      which may be 
+    ;;      which may be:
     ;;        - either output from internal 'print' (if results: 'output')
     ;;        - or toString() on the 'return lastStatement' (results: 'value')
     ;;    See the 'org-babel-dart-wrapper-method' for Dart code that runs the .
@@ -339,7 +307,7 @@
     ;;                                ;   how to handle program output
     ;;                                ;   t = "use current buffer for stdout"
     ;;                                ;   error-file is where strerr goes
-    ;;        display                 ; has nil, means no action 
+    ;;        display                 ; has nil, means no action
     ;;        args1     = sh-switch   ; has probably empty
     ;;        args2     = command ; 'dart /tmp/dart-RAND.dart "output|value"'
     ;;         
@@ -351,12 +319,7 @@
     ;; 
     
     (let ((raw (org-babel-eval
-<<<<<<< HEAD
-                (concat org-babel-dart-command " " src-file " " (symbol-name result-type))
-                "")))
-=======
                 (concat ob-dart-command " " src-file " " (symbol-name result-type)) "")))
->>>>>>> 869c0a0c
       ;; result-type: both 'value and 'output formats results as table, unless raw is specified
       (org-babel-result-cond result-params
         raw
